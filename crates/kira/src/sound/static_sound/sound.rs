--- conflicted
+++ resolved
@@ -1,14 +1,6 @@
-<<<<<<< HEAD
-use std::{
-	sync::{
-		atomic::{AtomicU64, AtomicU8, Ordering},
-		Arc,
-	},
-=======
 use std::sync::{
 	atomic::{AtomicU64, AtomicU8, Ordering},
 	Arc,
->>>>>>> e1837e8b
 };
 
 use ringbuf::Consumer;
@@ -222,11 +214,8 @@
 			}
 		}
 	}
-<<<<<<< HEAD
-=======
 
 	fn finished(&self) -> bool {
 		self.state == PlaybackState::Stopped
 	}
->>>>>>> e1837e8b
 }